--- conflicted
+++ resolved
@@ -53,7 +53,6 @@
 
 // Config holds all configuration for our program
 type Config struct {
-<<<<<<< HEAD
 	Broker                  string           `yaml:"broker" envconfig:"BROKER"`
 	MultipleBrokerSeparator string           `yaml:"multiple_broker_separator" envconfig:"MULTIPLE_BROKEN_SEPARATOR"`
 	DefaultQueue            string           `yaml:"default_queue" envconfig:"DEFAULT_QUEUE"`
@@ -65,18 +64,6 @@
 	GCPPubSub               *GCPPubSubConfig `yaml:"-" ignored:"true"`
 	MongoDB                 *MongoDBConfig   `yamk:"-" ignored:"true"`
 	TLSConfig               *tls.Config
-=======
-	Broker          string           `yaml:"broker" envconfig:"BROKER"`
-	DefaultQueue    string           `yaml:"default_queue" envconfig:"DEFAULT_QUEUE"`
-	ResultBackend   string           `yaml:"result_backend" envconfig:"RESULT_BACKEND"`
-	ResultsExpireIn int              `yaml:"results_expire_in" envconfig:"RESULTS_EXPIRE_IN"`
-	AMQP            *AMQPConfig      `yaml:"amqp"`
-	SQS             *SQSConfig       `yaml:"sqs"`
-	Redis           *RedisConfig     `yaml:"redis"`
-	GCPPubSub       *GCPPubSubConfig `yaml:"-" ignored:"true"`
-	MongoDB         *MongoDBConfig   `yaml:"-" ignored:"true"`
-	TLSConfig       *tls.Config
->>>>>>> 61b34168
 	// NoUnixSignals - when set disables signal handling in machinery
 	NoUnixSignals bool            `yaml:"no_unix_signals" envconfig:"NO_UNIX_SIGNALS"`
 	DynamoDB      *DynamoDBConfig `yaml:"dynamodb"`
